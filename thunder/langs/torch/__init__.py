import operator
from enum import Enum
from functools import partial, reduce
from typing import Callable, Optional, Sequence, Tuple

import torch

<<<<<<< HEAD
import thunder.core.trace as trace
import thunder.core.utils as utils
from thunder.core.utils import langctx
import thunder.core.proxies as proxies
from thunder.core.proxies import TensorProxy
=======
>>>>>>> 7abefbc8
import thunder.core.dtypes as dtypes
import thunder.core.lang as tlang
import thunder.core.prims as prims
import thunder.core.proxies as proxies
import thunder.core.trace as trace
import thunder.core.utils as utils
from thunder.core.proxies import TensorProxy

__all__ = [
    # Elementwise Binary Ops
    "add",
    "mul",
    # Reduction Ops
    "_set_correction",
    "_reduction_dims",
    "mean",
    "var",
    "var_mean",
    # Language context
    "TorchLangCtx",
]

# The Torch language

# TODO: language contexts like Torch could be
#   expanded to allow datatypes that the original language didn't support
_thunder_to_torch_dtype_map = {
    bool: torch.bool,
    int: torch.int32,
    float: torch.float32,
    complex: torch.complex64,
    dtypes.bool8_: torch.bool,
    dtypes.bool8: torch.bool,
    dtypes.uint8_: torch.uint8,
    dtypes.uint8: torch.uint8,
    dtypes.int8_: torch.int8,
    dtypes.int8: torch.int8,
    dtypes.int16_: torch.int16,
    dtypes.int16: torch.int16,
    dtypes.int32_: torch.int32,
    dtypes.int32: torch.int32,
    dtypes.int64_: torch.int64,
    dtypes.int64: torch.int64,
    dtypes.bfloat16_: torch.bfloat16,
    dtypes.bfloat16: torch.bfloat16,
    dtypes.float16_: torch.float16,
    dtypes.float16: torch.float16,
    dtypes.float32_: torch.float32,
    dtypes.float32: torch.float32,
    dtypes.float64_: torch.float64,
    dtypes.float64: torch.float64,
    dtypes.complex32_: torch.complex32,
    dtypes.complex32: torch.complex32,
    dtypes.complex64_: torch.complex64,
    dtypes.complex64: torch.complex64,
    dtypes.complex128_: torch.complex128,
    dtypes.complex128: torch.complex128,
}

_torch_to_thunder_dtype_map = {v: k for k, v in _thunder_to_torch_dtype_map.items() if not utils.is_weak_dtype(k)}

# NOTE: bool must be added explicitly because it's a weak dtype in Thunder
#   (and so is filtered in the above construction)
_torch_to_thunder_dtype_map[torch.bool] = bool


def thunder_dtype(torch_dtype):
    return _torch_to_thunder_dtype_map[torch_dtype]


def torch_dtype(thunder_dtype):
    return _thunder_to_torch_dtype_map[thunder_dtype]

class TorchLangCtx(object):

    # NOTE: language context is a singleton    
    def __new__(cls):
        if not hasattr(cls, 'instance'):
            cls.instance = super(TorchLangCtx, cls).__new__(cls)
        return cls.instance

    def __init__(self):
        pass

    def proxy(self, x):
        # TODO: maybe make this pre-emption mandatory by always calling it
        #  before calling the language context's proxy method?
        try:
            return proxies.proxy(x)
        except ValueError:
            pass

        if isinstance(x, torch.Tensor):
            name = trace.get_trace().tensor_name()
            dtype = self.thunder_dtype(x.dtype)

            return TensorProxy(name=name, shape=x.shape, dtype=dtype)

        raise ValueError(f"Torch doesn't know how to proxy {x}!")

    def is_dtype(self, x):
        return isinstance(x, torch.dtype)

    def dtype(self, thunder_dtype):
        return _thunder_to_torch_dtype_map[thunder_dtype]

    def thunder_dtype(self, torch_dtype):
        return _torch_to_thunder_dtype_map[torch_dtype]

    def intercept(self, op, *args, **kwargs):
        return None

    # +
    def add(self, a, b):
        return tlang.add(a, b)

    # *
    def mul(self, a, b):
        return tlang.mul(a, b)

    # -
    def sub(self, a, b):
        return tlang.sub(a, b)

    # / 
    def true_divide(self, a, b):
        return tlang.true_divide(a, b)

    def var(self, *args, **kwargs):
        return var(*args, **kwargs)

def ctx():
    return TorchLangCtx()

#
# Elementwise Binary Ops
#

def add(a, b, *, alpha=None):
    if alpha is not None:
        b = b * alpha

    return (a + b)

def mul(a, b):
    return a * b

#
# Reduction Ops
#


class REDUCTION_OUTPUT_TYPE_KIND(Enum):
    SAME = (0,)
    COMPLEX_TO_FLOAT = (1,)
    # Keeps the output in the computation type (used for mean)
    KEEP_PROMOTED_TYPE = (2,)
    ALWAYS_BOOL = (3,)


# Maps lower precision datatypes to their corresponding computation datatypes
_computation_dtype_map = {
    torch.bfloat16: torch.float32,
    torch.float16: torch.float32,
    torch.complex32: torch.complex64,
}


def get_computation_dtype(dtype: torch.dtype) -> torch.dtype:
    return _computation_dtype_map.get(dtype, dtype)


def _reduction_dtypes(
    arg,
    output_dtype_kind: REDUCTION_OUTPUT_TYPE_KIND,
    dtype: Optional[torch.dtype] = None,
) -> Tuple[torch.dtype, Optional[torch.dtype]]:
    # even though some reductions, like amin or amax, don't strictly require type promotion,
    # all the math ops (including comparisons) are still defined only for a computation type,
    # so promotion will still happen. We are doing it explicitly here
    inp_dtype = dtype if dtype is not None else arg.dtype
    computation_dtype = get_computation_dtype(inp_dtype)
    if (
        output_dtype_kind == REDUCTION_OUTPUT_TYPE_KIND.SAME
        or output_dtype_kind == REDUCTION_OUTPUT_TYPE_KIND.COMPLEX_TO_FLOAT
    ):
        result_dtype = dtype if dtype else arg.dtype
        if output_dtype_kind == REDUCTION_OUTPUT_TYPE_KIND.COMPLEX_TO_FLOAT and utils.is_complex_dtype(
            thunder_dtype(result_dtype)
        ):
            result_dtype = torch_dtype(utils.corresponding_real_dtype(thunder_dtype(result_dtype)))
    elif output_dtype_kind == REDUCTION_OUTPUT_TYPE_KIND.KEEP_PROMOTED_TYPE:
        result_dtype = None
    else:  # ALWAYS_BOOL
        result_dtype = torch.bool
    return computation_dtype, result_dtype


def _reduction_dims(shape, dims: Optional[Sequence]) -> Tuple[int, ...]:
    if dims is None:
        return tuple(range(len(shape)))

    dims = tuple(utils.canonicalize_dim(len(shape), idx) for idx in dims)
    utils.check_no_duplicates(dims)

    return dims


# TODO: restore out support?
def _reduction(
    a,
    prim: Callable,
    *,
    has_identity: bool = True,
    accepts_dim_tuple: bool = True,  # to handle min/argmin that accept single dim only
    dims=None,
    keepdims: bool = False,
    dtype: Optional[torch.dtype] = None,  # should be specified for ops that support it
    output_dtype_kind: REDUCTION_OUTPUT_TYPE_KIND,
):
    # TODO: check that a is the correct type?

    utils.check(
        a.ndim <= 64,
        lambda: f"Received a tensor with {a.ndim} dimensions, but only tensors with up to 64 dims are supported!",
    )

    if not accepts_dim_tuple:
        assert dims is None or isinstance(dims, int)

    if isinstance(dims, int):
        dims = (dims,)

    dims = _reduction_dims(a.shape, dims)

    if not has_identity:
        valid_shape = (a.ndim == 0) or all(a.shape[i] for i in dims)
        utils.check(
            valid_shape,
            lambda: "Can't reduce over a zero-size dimension when computing a reduction without an identity value.",
        )

    computation_dtype, result_dtype = _reduction_dtypes(a, output_dtype_kind, dtype)

    a = tlang.maybe_convert_to_dtype(a, thunder_dtype(computation_dtype))
    result = prim(a, dims)

    if keepdims:
        output_shape = [a.shape[i] if i not in dims else 1 for i in range(a.ndim)]
        broadcast_dims = [i for i in range(a.ndim) if i not in dims]
        result = prims.broadcast_in_dim(result, output_shape, broadcast_dims)

    if result_dtype is not None:
        tlang.maybe_convert_to_dtype(result, thunder_dtype(result_dtype))

    return result


# Helper to handle the unbiased->correction deprecation on ops like var
def _set_correction(
    unbiased: Optional[bool] = None,
    correction: Optional[int] = None,
):
    if correction is not None and unbiased is not None:
        raise RuntimeError("cannot specify both correction and unbiased arguments")
    elif correction is None and unbiased is None:
        correction = 1
    elif correction is None and unbiased is not None:
        correction = 0 if unbiased is False else 1
    if not isinstance(correction, int):
        raise ValueError("correction argument should be integer")
    if correction < 0:
        raise ValueError("correction argument should be non-negative")
    return correction


def _dim_var_dispatch(dim=None, unbiased=None):
    # There's the following overload of torch.var:
    # var(Tensor self, bool unbiased=True) -> (Tensor, Tensor)
    # We need to explicitly convert bool dims to unbiased arg
    if unbiased is None and isinstance(dim, bool):
        unbiased = dim
        dim = None
    return dim, unbiased


def mean(a, dim=None, keepdim: bool = False, *, dtype=None):
    # reduces over all dimensions if dim=() is passed
    if dim == () or dim == []:
        dim = None
    if isinstance(dim, int):
        dim = (dim,)

    dtype = dtype if dtype is not None else a.dtype
    utils.check(
        not utils.is_integer_dtype(dtype) and not utils.is_boolean_dtype(dtype),
        lambda: "Dtype should be floating point or complex",
    )

    result = _reduction(
        a,
        prims.sum,
        dims=dim,
        keepdims=keepdim,
        dtype=dtype,
        output_dtype_kind=REDUCTION_OUTPUT_TYPE_KIND.KEEP_PROMOTED_TYPE,
    )

    dims = _reduction_dims(a.shape, dim)  # type: ignore[arg-type]
    nelem = 1 if a.ndim == 0 else reduce(operator.mul, (a.shape[i] for i in dims), 1)
    # TODO: the conversion of nelem to float won't be needed once type promotion is supported
    result = tlang.true_divide(result, float(nelem))
    result_dtype = a.dtype if dtype is None else dtype
    result = tlang.maybe_convert_to_dtype(result, thunder_dtype(result_dtype))
    return result


def var(
    a,
    dim=None,
    unbiased: Optional[bool] = None,
    keepdim: bool = False,
    *,
    correction: Optional[int] = None,
):
    dim, unbiased = _dim_var_dispatch(dim, unbiased)
    correction = _set_correction(unbiased, correction)
    # reduces over all dimensions if dim=() is passed
    if dim == () or dim == []:
        dim = None

    result = _reduction(
        a,
        partial(prims.var, correction=correction),
        dims=dim,
        keepdims=keepdim,
        dtype=None,
        has_identity=True,
        output_dtype_kind=REDUCTION_OUTPUT_TYPE_KIND.COMPLEX_TO_FLOAT,
    )
    return result


# TODO: consider being more aggressive about kwarg-only
# TODO: use of @langctx here is just for testing and could be removed
#  (the method call to var below would need to be replaced with a function call)
@langctx(ctx())
def var_mean(
    a,
    dim=None,
    unbiased: Optional[bool] = None,
    keepdim: bool = False,
    *,
    correction: Optional[int] = None,
):
    # TODO: programmatically add this redirection to all operations
    # TODO: avoid string construction
    intercepted = trace.get_executor_context().intercept("torch.var_mean")
    if intercepted is not None:
        return intercepted(a, dim, unbiased, keepdim, correction=correction)

    dim, unbiased = _dim_var_dispatch(dim, unbiased)
    v = a.var(dim, unbiased, keepdim, correction=correction)
    m = mean(a, dim, keepdim)
<<<<<<< HEAD
    return v, m
=======
    return v, m


# TODO: make this a singleton?
class TorchLangCtx:
    def __init__(self):
        pass

    def proxy(self, x):
        # TODO: maybe make this pre-emption mandatory by always calling it
        #  before calling the language context's proxy method?
        try:
            return proxies.proxy(x)
        except ValueError:
            pass

        if isinstance(x, torch.Tensor):
            name = trace.get_trace().tensor_name()
            dtype = self.thunder_dtype(x.dtype)

            return TensorProxy(name=name, shape=x.shape, dtype=dtype)

        raise ValueError(f"Torch doesn't know how to proxy {x}!")

    def is_dtype(self, x):
        return isinstance(x, torch.dtype)

    def dtype(self, thunder_dtype):
        return _thunder_to_torch_dtype_map[thunder_dtype]

    def thunder_dtype(self, torch_dtype):
        return _torch_to_thunder_dtype_map[torch_dtype]

    def intercept(self, op, *args, **kwargs):
        return None

    def add(self, a, b):
        return tlang.add(a, b)

    def sub(self, a, b):
        return tlang.sub(a, b)

    def true_divide(self, a, b):
        return tlang.true_divide(a, b)


def ctx():
    return TorchLangCtx()
>>>>>>> 7abefbc8
<|MERGE_RESOLUTION|>--- conflicted
+++ resolved
@@ -5,20 +5,14 @@
 
 import torch
 
-<<<<<<< HEAD
 import thunder.core.trace as trace
 import thunder.core.utils as utils
 from thunder.core.utils import langctx
 import thunder.core.proxies as proxies
 from thunder.core.proxies import TensorProxy
-=======
->>>>>>> 7abefbc8
 import thunder.core.dtypes as dtypes
 import thunder.core.lang as tlang
 import thunder.core.prims as prims
-import thunder.core.proxies as proxies
-import thunder.core.trace as trace
-import thunder.core.utils as utils
 from thunder.core.proxies import TensorProxy
 
 __all__ = [
@@ -377,55 +371,4 @@
     dim, unbiased = _dim_var_dispatch(dim, unbiased)
     v = a.var(dim, unbiased, keepdim, correction=correction)
     m = mean(a, dim, keepdim)
-<<<<<<< HEAD
-    return v, m
-=======
-    return v, m
-
-
-# TODO: make this a singleton?
-class TorchLangCtx:
-    def __init__(self):
-        pass
-
-    def proxy(self, x):
-        # TODO: maybe make this pre-emption mandatory by always calling it
-        #  before calling the language context's proxy method?
-        try:
-            return proxies.proxy(x)
-        except ValueError:
-            pass
-
-        if isinstance(x, torch.Tensor):
-            name = trace.get_trace().tensor_name()
-            dtype = self.thunder_dtype(x.dtype)
-
-            return TensorProxy(name=name, shape=x.shape, dtype=dtype)
-
-        raise ValueError(f"Torch doesn't know how to proxy {x}!")
-
-    def is_dtype(self, x):
-        return isinstance(x, torch.dtype)
-
-    def dtype(self, thunder_dtype):
-        return _thunder_to_torch_dtype_map[thunder_dtype]
-
-    def thunder_dtype(self, torch_dtype):
-        return _torch_to_thunder_dtype_map[torch_dtype]
-
-    def intercept(self, op, *args, **kwargs):
-        return None
-
-    def add(self, a, b):
-        return tlang.add(a, b)
-
-    def sub(self, a, b):
-        return tlang.sub(a, b)
-
-    def true_divide(self, a, b):
-        return tlang.true_divide(a, b)
-
-
-def ctx():
-    return TorchLangCtx()
->>>>>>> 7abefbc8
+    return v, m